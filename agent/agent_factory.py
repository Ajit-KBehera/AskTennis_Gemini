--- conflicted
+++ resolved
@@ -42,11 +42,7 @@
     # Get base tools from toolkit
     base_tools = toolkit.get_tools()
     
-<<<<<<< HEAD
-    # Add cached tennis mapping and visualization tools for better performance
-=======
     # Add cached tennis mapping tools for better performance
->>>>>>> 9ae8afdb
     tennis_tools = TennisMappingTools.create_all_mapping_tools()
     all_tools = base_tools + tennis_tools
     
