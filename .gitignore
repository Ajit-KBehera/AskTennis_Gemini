# Virtual Environment
venv/
env/
.venv/
.env/

# Python
__pycache__/
*.py[cod]
*$py.class
*.so
.Python
build/
develop-eggs/
dist/
downloads/
eggs/
.eggs/
lib/
lib64/
parts/
sdist/
var/
wheels/
*.egg-info/
.installed.cfg
*.egg

# IDE
.vscode/
.idea/
*.swp
*.swo
*~

# OS
.DS_Store
.DS_Store?
._*
.Spotlight-V100
.Trashes
ehthumbs.db
Thumbs.db

# Streamlit
.streamlit/secrets.toml

# Database
*.db-journal
*.db-wal
*.db-shm
data/
tennis_data.db

# Logs
*.log
logs/

<<<<<<< HEAD
# Temporary files
*.tmp
*.temp
=======
# Database files
tennis_data.db

# Streamlit configuration
.streamlit/

# Python
__pycache__/
*.py[cod]
*$py.class
*.so
.Python
build/
develop-eggs/
dist/
downloads/
eggs/
.eggs/
lib/
lib64/
parts/
sdist/
var/
wheels/
*.egg-info/
.installed.cfg
*.egg
MANIFEST

# PyInstaller
*.manifest
*.spec

# Installer logs
pip-log.txt
pip-delete-this-directory.txt

# Unit test / coverage reports
htmlcov/
.tox/
.coverage
.coverage.*
.cache
nosetests.xml
coverage.xml
*.cover
.hypothesis/
.pytest_cache/

# Jupyter Notebook
.ipynb_checkpoints

# IPython
profile_default/
ipython_config.py

# pyenv
.python-version

# Environments
.env
.venv
env/
venv/
ENV/
env.bak/
venv.bak/

# mypy
.mypy_cache/
.dmypy.json
dmypy.json
>>>>>>> b070c034
<|MERGE_RESOLUTION|>--- conflicted
+++ resolved
@@ -3,69 +3,6 @@
 env/
 .venv/
 .env/
-
-# Python
-__pycache__/
-*.py[cod]
-*$py.class
-*.so
-.Python
-build/
-develop-eggs/
-dist/
-downloads/
-eggs/
-.eggs/
-lib/
-lib64/
-parts/
-sdist/
-var/
-wheels/
-*.egg-info/
-.installed.cfg
-*.egg
-
-# IDE
-.vscode/
-.idea/
-*.swp
-*.swo
-*~
-
-# OS
-.DS_Store
-.DS_Store?
-._*
-.Spotlight-V100
-.Trashes
-ehthumbs.db
-Thumbs.db
-
-# Streamlit
-.streamlit/secrets.toml
-
-# Database
-*.db-journal
-*.db-wal
-*.db-shm
-data/
-tennis_data.db
-
-# Logs
-*.log
-logs/
-
-<<<<<<< HEAD
-# Temporary files
-*.tmp
-*.temp
-=======
-# Database files
-tennis_data.db
-
-# Streamlit configuration
-.streamlit/
 
 # Python
 __pycache__/
@@ -120,17 +57,42 @@
 # pyenv
 .python-version
 
-# Environments
-.env
-.venv
-env/
-venv/
-ENV/
-env.bak/
-venv.bak/
-
 # mypy
 .mypy_cache/
 .dmypy.json
 dmypy.json
->>>>>>> b070c034
+
+# IDE
+.vscode/
+.idea/
+*.swp
+*.swo
+*~
+
+# OS
+.DS_Store
+.DS_Store?
+._*
+.Spotlight-V100
+.Trashes
+ehthumbs.db
+Thumbs.db
+
+# Streamlit
+.streamlit/secrets.toml
+.streamlit/
+
+# Database
+*.db-journal
+*.db-wal
+*.db-shm
+data/
+tennis_data.db
+
+# Logs
+*.log
+logs/
+
+# Temporary files
+*.tmp
+*.temp